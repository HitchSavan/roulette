"""
Roulette wheel visualization module

Draws a wheel with the controls for simulating and 
adjusting roulette parameters
"""

import datetime
import tkinter as tk
import math
import random
from colorsys import hls_to_rgb
import roulette
import utils


class WheelVisualizer:
    def __init__(self, root):
        self.root = root
        self.canvas = tk.Canvas(root, width=400, height=450, bg="white")
        self.canvas.pack()

        self.angle = 0
        self.initial_angle = 0
        self.speed = 0
        self.running = False
        self.sectors_amount_input = tk.IntVar(value=6)
        self.sectors_amount = 6
        self.colors = []

        self.acceleration = 0
        self.initial_speed = 0
        self.linear_speed = 0
        self.spins_amount = 0
        self.spins_amount_input = tk.IntVar(value=10)
        self.spin_time = 5
        self.spin_time_input = tk.IntVar(value=5)
        self.target_angle = 0
        self.target_angle_input = tk.IntVar(value=100)
        self.spin_coeff = tk.IntVar(value=1)

        self.stages_controller = roulette.StagesController(self.spin_time)
        self.current_stage = roulette.STOP_STAGE

<<<<<<< HEAD
=======
        self.stages_controller.emplace_stage(
            roulette.Stages.ACCELERATION_STAGE,
            self.spin_time * 0.3)
        self.stages_controller.emplace_stage(
            roulette.Stages.LINEAR_STAGE,
            self.spin_time * 0.3)
        self.stages_controller.emplace_stage(
            roulette.Stages.DECCELERATION_STAGE,
            self.spin_time - self.stages_controller.total_stages_duration)

        self.linear_stage_activated = False
        self.decceleration_stage_activated = False

>>>>>>> 78140b11
        self.start_time = datetime.datetime.now()

        self.create_controls()
        self.apply_settings()

    def generate_colors(self):
        self.colors = []
        for _ in range(self.sectors_amount):
            h = random.uniform(0, 1)  # Full hue range
            s = random.uniform(0.2, 1.0)  # Saturation
            l = random.uniform(0.5, 0.9)  # Pastel range
            r, g, b = hls_to_rgb(h, l, s)
            self.colors.append(
                "#%02x%02x%02x" % (int(r * 255), int(g * 255), int(b * 255))
            )

    def draw_wheel(self):
        self.canvas.delete("wheel")
        cx, cy, r = 200, 250, 100
        sectors_amount = self.sectors_amount
        sector_size = 360 / sectors_amount

        selected_sector = utils.angle_to_sector(self.angle, self.sectors_amount)

        for i in range(sectors_amount):
            start_angle = (360 / sectors_amount) * i + self.angle + 90
            width = 2 if i == selected_sector else 1
            self.canvas.create_arc(
                cx - r,
                cy - r,
                cx + r,
                cy + r,
                start=start_angle,
                extent=sector_size,
                fill=self.colors[i % len(self.colors)],
                width=width,
                outline="black",
                tags="wheel",
            )
            mid_angle = math.radians(start_angle + sector_size / 2)
            text_x = cx + r * 0.6 * math.cos(mid_angle)
            text_y = cy - r * 0.6 * math.sin(mid_angle)
            self.canvas.create_text(
                text_x,
                text_y,
                text=str(i + 1),
                font=("Arial", 14, "bold"),
                tags="wheel",
            )

        # target pointer arc
        self.canvas.create_arc(
            cx - r,
            cy - r,
            cx + r,
            cy + r,
            start=self.angle - self.target_angle + 90 - 1,
            extent=3,
            fill="red",
            tags="wheel",
        )

        # Draw arrow
        self.canvas.create_polygon(
            190, 120, 210, 120, 200, 160, outline="black", fill="gray", tags="wheel"
        )

        # Display selected sector
        self.canvas.delete("sector_text")
        self.canvas.create_text(
            200,
            30,
            text=f"Selected: {selected_sector + 1}",
            font=("Arial", 14, "bold"),
            tags="sector_text",
        )

        self.canvas.delete("speed_text")
        self.canvas.create_text(
            200,
            50,
            text=f"Speed: {self.speed:.1f}",
            font=("Arial", 14, "bold"),
            tags="speed_text",
        )

        self.canvas.delete("acc_text")
        self.canvas.create_text(
            200,
            70,
            text=f"Acceleration: {self.acceleration:.1f}",
            font=("Arial", 14, "bold"),
            tags="acc_text",
        )

        self.canvas.delete("target_text")
        self.canvas.create_text(
            200,
            90,
            text=f"Target: {utils.angle_to_sector(self.target_angle, self.sectors_amount) + 1}",
            font=("Arial", 14, "bold"),
            tags="target_text",
<<<<<<< HEAD
=======
        )

        self.canvas.delete("stage_text")
        self.canvas.create_text(
            200,
            110,
            text=f"""Current stage: {
                self.stages_controller.stage_order[self.stages_controller.active_stage_id].stage_type.name
                }""",
            font=("Arial", 14, "bold"),
            tags="stage_text",
>>>>>>> 78140b11
        )

    def update(self):
        time = datetime.datetime.now() - self.start_time
        time = time.total_seconds()
        self.current_stage = self.stages_controller.get_current_stage(time)

        if self.current_stage.stage_type == roulette.Stages.STOP:
            return

        stage_time = time
<<<<<<< HEAD
        if self.current_stage.value > roulette.Stages.ACCELERATION_STAGE.value:
            stage_time -= roulette.get_stage_start_time(self.current_stage, self.spin_time)

        if self.speed > 0 or self.current_stage == roulette.Stages.ACCELERATION_STAGE:
            if self.current_stage == roulette.Stages.LINEAR_STAGE and self.acceleration > 0:
                self.initial_angle = roulette.get_angle(
                    self.initial_speed,
                    self.acceleration,
                    roulette.get_stage_start_time(self.current_stage, self.spin_time),
                    self.initial_angle
                )
                self.acceleration = 0
                self.initial_speed = self.linear_speed
            elif (self.current_stage == roulette.Stages.DECCELERATION_STAGE and
                  self.acceleration == 0):
                self.initial_angle = roulette.get_angle(
                    self.initial_speed,
                    self.acceleration,
                    roulette.get_stage_length_time(roulette.Stages.LINEAR_STAGE, self.spin_time),
                    self.initial_angle
                )
                self.acceleration = roulette.get_acceleration(
                    self.linear_speed,
                    roulette.get_stage_length_time(
                        self.current_stage,
                        self.spin_time
                    )
                )

            self.speed = roulette.get_speed(self.initial_speed, self.acceleration, stage_time)
            self.angle = roulette.get_angle(
                self.initial_speed, self.acceleration, stage_time, self.initial_angle
=======
        if self.current_stage.start_time > 0:
            stage_time -= self.current_stage.start_time

        # if self.speed > 0 or self.current_stage.stage_type == roulette.Stages.ACCELERATION_STAGE:
        if (self.current_stage.stage_type == roulette.Stages.LINEAR_STAGE and
            not self.linear_stage_activated):
            self.linear_stage_activated = True
            self.initial_angle = roulette.get_angle(
                self.initial_speed,
                self.acceleration,
                self.current_stage.start_time,
                self.initial_angle
            )
            self.acceleration = 0
            self.initial_speed = self.linear_speed
        elif (self.current_stage.stage_type == roulette.Stages.DECCELERATION_STAGE and
              not self.decceleration_stage_activated):
            self.decceleration_stage_activated = True
            if not self.linear_stage_activated:
                self.initial_angle = roulette.get_angle(
                    self.initial_speed,
                    self.acceleration,
                    self.stages_controller.stages_by_type[
                        roulette.Stages.LINEAR_STAGE].start_time,
                    self.initial_angle
                )
            self.initial_speed = self.linear_speed
            self.initial_angle = roulette.get_angle(
                self.initial_speed,
                self.acceleration,
                self.stages_controller.prev_stage(time).duration,
                self.initial_angle
>>>>>>> 78140b11
            )
            self.acceleration = roulette.get_acceleration(self.linear_speed,
                                                            self.current_stage.duration)

        self.speed = roulette.get_speed(self.initial_speed, self.acceleration, stage_time)
        self.angle = roulette.get_angle(
            self.initial_speed, self.acceleration, stage_time, self.initial_angle
        )

        self.angle_slider.set(self.angle)

        self.draw_wheel()
        self.root.after(10, self.update)

    def start(self):
        self.stop()
        self.apply_settings()
        self.linear_stage_activated = False
        self.decceleration_stage_activated = False
        if self.speed <= 0:
            self.start_time = datetime.datetime.now()

            self.initial_speed = 0
            self.linear_speed = roulette.get_linear_stage_speed(
                self.target_angle, self.spins_amount, self.spin_time,
                self.stages_controller.stages_by_type[
                    roulette.Stages.ACCELERATION_STAGE].get_end_time(),
                self.stages_controller.stages_by_type[
                    roulette.Stages.LINEAR_STAGE].get_end_time(),
                self.initial_angle
            )
            self.acceleration = roulette.get_acceleration(
                self.initial_speed,
                self.stages_controller.stages_by_type[
                    roulette.Stages.ACCELERATION_STAGE].get_end_time(),
                self.linear_speed
            )
            self.stages_controller.stages_by_type[
                roulette.Stages.ACCELERATION_STAGE].acceleration = self.acceleration

            self.speed = self.initial_speed
            self.update()

    def stop(self):
        self.speed = 0
        self.draw_wheel()
        self.angle_slider.set(self.angle)
        self.stages_controller.active_stage_id = 0

    def apply_settings(self):
        self.sectors_amount = self.sectors_amount_input.get()
        self.spin_time = self.spin_time_input.get()
        self.target_angle = self.target_angle_input.get()

        self.spins_amount_input.set(
            roulette.get_spins_amount(self.spin_coeff.get(), self.spin_time)
        )
        self.spins_amount = self.spins_amount_input.get()

        self.initial_angle = self.angle

        if self.angle - self.target_angle >= 0:
            self.initial_angle -= 360

        for [stage_type, slider] in self.stage_sliders.items():
            (self.stages_controller
                       .stages_by_type[stage_type]
                       .time_coefficient) = slider.get() / 100

        self.stages_controller.update_total_time(self.spin_time)

        self.generate_colors()
        self.draw_wheel()

    def update_angle(self, value):
        self.angle = float(value)
        self.draw_wheel()

    def update_spin_coeff(self, value):
        self.spin_coeff.set(value)

    def update_duration(self, stage_type: roulette.Stages):
        stage_set = set([
            roulette.Stages.ACCELERATION_STAGE,
            roulette.Stages.LINEAR_STAGE,
            roulette.Stages.DECCELERATION_STAGE
            ])
        stage_set.discard(stage_type)

        value = self.stage_sliders[stage_type].get()

        prev_coeff = (self.stages_controller
                      .stages_by_type[stage_type]
                      .time_coefficient) * 100

        stage_1 = stage_set.pop()
        stage_2 = stage_set.pop()

        stage_1, stage_2 = max(stage_1, stage_2), min(stage_1, stage_2)

        if self.stage_sliders[stage_2].get() <= 0:
            stage_1, stage_2 = stage_2, stage_1

        size_coeff = (self.stage_sliders[stage_1].get() /
                        self.stage_sliders[stage_2].get())

        self.stage_sliders[stage_1].set(
            self.stage_sliders[stage_1].get() + (prev_coeff - value) / 2 * size_coeff)
        self.stage_sliders[stage_2].set(
            100 - (value + self.stage_sliders[stage_1].get()))

    def update_acc_duration(self, value):
        self.update_duration(roulette.Stages.ACCELERATION_STAGE)

    def update_lin_duration(self, value):
        self.update_duration(roulette.Stages.LINEAR_STAGE)

    def update_decc_duration(self, value):
        self.update_duration(roulette.Stages.DECCELERATION_STAGE)

    def random_target(self):
        self.target_angle_input.set(int(random.uniform(0, 360)))

    def create_controls(self):
        frame = tk.Frame(self.root)
        frame.pack()
        tk.Button(frame, text="Start", command=self.start).pack(side=tk.LEFT)
        tk.Button(frame, text="Stop", command=self.stop).pack(side=tk.LEFT)
        tk.Label(frame, text="Sectors:").pack(side=tk.LEFT)
        tk.Entry(frame, textvariable=self.sectors_amount_input, width=5).pack(
            side=tk.LEFT
        )
        tk.Label(frame, text="Spin count:").pack(side=tk.LEFT)
        self.spins_amount_field = tk.Entry(
            frame, textvariable=self.spins_amount_input, width=5
        )
        self.spins_amount_field.pack(side=tk.LEFT)
        tk.Label(frame, text="Spin time:").pack(side=tk.LEFT)
        tk.Entry(frame, textvariable=self.spin_time_input, width=5).pack(side=tk.LEFT)
        tk.Label(frame, text="Target angle:").pack(side=tk.LEFT)
        tk.Entry(frame, textvariable=self.target_angle_input, width=5).pack(
            side=tk.LEFT
        )
        tk.Button(frame, text="Rand", command=self.random_target).pack(side=tk.LEFT)
        tk.Button(frame, text="Apply", command=self.apply_settings).pack(side=tk.LEFT)

        # self.spins_amount_field.config(state="disabled")

        self.angle_slider = tk.Scale(
            self.root, from_=0, to=360, orient=tk.HORIZONTAL, command=self.update_angle
        )
        self.spin_coeff_slider = tk.Scale(
            from_=1, to=10, orient=tk.HORIZONTAL, command=self.update_spin_coeff
        )
        self.acceleration_duration_percentage_slider = tk.Scale(
            self.root, from_=0, to=100, orient=tk.HORIZONTAL
        )
        self.acceleration_duration_percentage_slider.bind(
            "<ButtonRelease-1>", self.update_acc_duration
            )
        self.linear_duration_percentage_slider = tk.Scale(
            self.root, from_=0, to=100, orient=tk.HORIZONTAL
        )
        self.linear_duration_percentage_slider.bind(
            "<ButtonRelease-1>", self.update_lin_duration
            )
        self.decceleration_duration_percentage_slider = tk.Scale(
            self.root, from_=0, to=100, orient=tk.HORIZONTAL
        )
        self.decceleration_duration_percentage_slider.bind(
            "<ButtonRelease-1>", self.update_decc_duration
            )
        self.stage_sliders = {
            roulette.Stages.ACCELERATION_STAGE: self.acceleration_duration_percentage_slider,
            roulette.Stages.LINEAR_STAGE: self.linear_duration_percentage_slider,
            roulette.Stages.DECCELERATION_STAGE: self.decceleration_duration_percentage_slider
        }
        self.angle_slider.pack(fill=tk.X)
        self.spin_coeff_slider.pack(fill=tk.X)
        for [stage_type, slider] in self.stage_sliders.items():
            slider.pack(fill=tk.X)
            slider.set(self.stages_controller.stages_by_type[stage_type].time_coefficient * 100)


if __name__ == "__main__":
    root = tk.Tk()
    app = WheelVisualizer(root)
    root.mainloop()<|MERGE_RESOLUTION|>--- conflicted
+++ resolved
@@ -42,8 +42,6 @@
         self.stages_controller = roulette.StagesController(self.spin_time)
         self.current_stage = roulette.STOP_STAGE
 
-<<<<<<< HEAD
-=======
         self.stages_controller.emplace_stage(
             roulette.Stages.ACCELERATION_STAGE,
             self.spin_time * 0.3)
@@ -57,7 +55,6 @@
         self.linear_stage_activated = False
         self.decceleration_stage_activated = False
 
->>>>>>> 78140b11
         self.start_time = datetime.datetime.now()
 
         self.create_controls()
@@ -160,8 +157,6 @@
             text=f"Target: {utils.angle_to_sector(self.target_angle, self.sectors_amount) + 1}",
             font=("Arial", 14, "bold"),
             tags="target_text",
-<<<<<<< HEAD
-=======
         )
 
         self.canvas.delete("stage_text")
@@ -173,7 +168,6 @@
                 }""",
             font=("Arial", 14, "bold"),
             tags="stage_text",
->>>>>>> 78140b11
         )
 
     def update(self):
@@ -185,40 +179,6 @@
             return
 
         stage_time = time
-<<<<<<< HEAD
-        if self.current_stage.value > roulette.Stages.ACCELERATION_STAGE.value:
-            stage_time -= roulette.get_stage_start_time(self.current_stage, self.spin_time)
-
-        if self.speed > 0 or self.current_stage == roulette.Stages.ACCELERATION_STAGE:
-            if self.current_stage == roulette.Stages.LINEAR_STAGE and self.acceleration > 0:
-                self.initial_angle = roulette.get_angle(
-                    self.initial_speed,
-                    self.acceleration,
-                    roulette.get_stage_start_time(self.current_stage, self.spin_time),
-                    self.initial_angle
-                )
-                self.acceleration = 0
-                self.initial_speed = self.linear_speed
-            elif (self.current_stage == roulette.Stages.DECCELERATION_STAGE and
-                  self.acceleration == 0):
-                self.initial_angle = roulette.get_angle(
-                    self.initial_speed,
-                    self.acceleration,
-                    roulette.get_stage_length_time(roulette.Stages.LINEAR_STAGE, self.spin_time),
-                    self.initial_angle
-                )
-                self.acceleration = roulette.get_acceleration(
-                    self.linear_speed,
-                    roulette.get_stage_length_time(
-                        self.current_stage,
-                        self.spin_time
-                    )
-                )
-
-            self.speed = roulette.get_speed(self.initial_speed, self.acceleration, stage_time)
-            self.angle = roulette.get_angle(
-                self.initial_speed, self.acceleration, stage_time, self.initial_angle
-=======
         if self.current_stage.start_time > 0:
             stage_time -= self.current_stage.start_time
 
@@ -251,7 +211,6 @@
                 self.acceleration,
                 self.stages_controller.prev_stage(time).duration,
                 self.initial_angle
->>>>>>> 78140b11
             )
             self.acceleration = roulette.get_acceleration(self.linear_speed,
                                                             self.current_stage.duration)
